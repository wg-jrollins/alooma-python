import json
import time

import re
import requests
from six.moves import urllib

MAPPING_MODES = ['AUTO_MAP', 'STRICT', 'FLEXIBLE']
EVENT_DROPPING_TRANSFORM_CODE = "def transform(event):\n\treturn None"
DEFAULT_TRANSFORM_CODE = "def transform(event):\n\treturn event"

DEFAULT_SETTINGS_EMAIL_NOTIFICATIONS = {
    "digestInfo": True,
    "digestWarning": True,
    "digestError": True,
    "digestFrequency": "DAILY",
    "recipientsChanged": False,
    "recipients": []
}

DEFAULT_ENCODING = 'utf-8'

RESTREAM_QUEUE_TYPE_NAME = "RESTREAM"
METRICS_LIST = [
    'EVENT_SIZE_AVG',
    'EVENT_SIZE_TOTAL',
    'EVENT_PROCESSING_RATE',
    'CPU_USAGE',
    'MEMORY_CONSUMED',
    'MEMORY_LEFT',
    'INCOMING_EVENTS',
    'RESTREAMED_EVENTS',
    'UNMAPPED_EVENTS',
    'IGNORED_EVENTS',
    'ERROR_EVENTS',
    'LOADED_EVENTS_RATE',
    'LATENCY_AVG',
    'LATENCY_PERCENTILE_50',
    'LATENCY_PERCENTILE_95',
    'LATENCY_MAX',
    'EVENTS_IN_PIPELINE',
    'EVENTS_IN_TRANSIT'
]


class FailedToCreateInputException(Exception):
    pass


class Alooma(object):
    def __init__(self, hostname, username, password, port=8443,
                 server_prefix=''):

        self.hostname = hostname
        self.rest_url = 'https://%s:%d%s/rest/' % (hostname,
                                                   port,
                                                   server_prefix)
        self.username = username
        self.password = password
        self.requests_params = None
        self.cookie = None
        self.__login()
        if not self.cookie:
            raise Exception('Failed to obtain cookie')

    def __send_request(self, func, url, is_recheck=False, **kwargs):
        params = self.requests_params.copy()
        params.update(kwargs)
        response = func(url, **params)

        if response_is_ok(response):
            return response

        if response.status_code == 401 and not is_recheck:
            self.__login()

            return self.__send_request(func, url, True, **kwargs)

        raise Exception("The rest call to {url} failed: {error_message}".format(
                url=response.url, error_message=response.reason))

    def __login(self):
        url = self.rest_url + 'login'
        login_data = {"email": self.username, "password": self.password}
        response = requests.post(url, json=login_data)
        if response.status_code == 200:
            self.cookie = response.cookies
            self.requests_params = {
                    'timeout': 60,
                    'cookies': self.cookie
            }
        else:
            raise Exception('Failed to login to {} with username: '
                            '{}'.format(self.hostname, self.username))

    def get_config(self):
        """
        Exports the entire system configuration in dict format.
        This is also used periodically by Alooma for backup purposes,
        :return: a dict representation of the system configuration
        """
        url_get = self.rest_url + 'config/export'
        response = self.__send_request(requests.get, url=url_get)
        config_export = parse_response_to_json(response)
        return config_export

    def get_plumbing(self):
        """
        Returns a representation of all the inputs, outputs,
        and on-stream processors currently configured in the system
        :return: A dict representing the structure of the system
        """
        return self.get_structure()

    def get_structure(self):
        """
        Returns a representation of all the inputs, outputs,
        and on-stream processors currently configured in the system
        :return: A dict representing the structure of the system
        """
        url_get = self.rest_url + 'plumbing/?resolution=1min'
        response = self.__send_request(requests.get, url_get)
        return parse_response_to_json(response)

    def get_mapping_mode(self):
        """
        Returns the default mapping mode currently set in the system.
        """
        url = self.rest_url + 'mapping-mode'
        res = self.__send_request(requests.get, url)
        return res.content

    def set_mapping_mode(self, mode):
        """
        Sets the default mapping mode in the system. The mapping
        mode should be one of the values in alooma.MAPPING_MODES
        """
        url = self.rest_url + 'mapping-mode'
        res = requests.post(url, json=mode, **self.requests_params)
        return res

    def get_event_types(self):
        """
        Returns a dict representation of all the event-types which
        exist in the system
        """
        url = self.rest_url + 'event-types'
        res = self.__send_request(requests.get, url)
        return parse_response_to_json(res)

    def get_event_type(self, event_type):
        """
        Returns a dict representation of the requested event-type
        if it exists
        :param event_type:  The name of the event type
        :return: A dict representation of the event-type's data
        """
        event_type = urllib.parse.quote(event_type, safe='')
        url = self.rest_url + 'event-types/' + event_type

        res = self.__send_request(requests.get, url)
        return parse_response_to_json(res)

    def get_mapping(self, event_type):
        """
        Returns a dict representation of the mapping of the event
        type requested, if it exists
        :param event_type: The name of the event type
        :return: A dict representation of the mapping
        """
        event_type = self.get_event_type(event_type)
        mapping = remove_stats(event_type)
        return mapping

    def create_s3_input(self, name, key, secret, bucket, prefix='',
                        load_files='all'):
        """
        Creates an S3 input using the supplied configurations
        :param name: The designated input name
        :param key: a valid AWS access key
        :param secret: a valid AWS secret key
        :param bucket: The bucket where the data resides
        :param prefix: An optional file path prefix. If supplied,
        only files in paths matching the prefix will be pulled
        :param load_files: Can be either 'all' or 'new'. If 'new'
        is selected, files from before than the input was creaded
        will not be pulled. Default is 'all'.
        :return: a requests.model.Response object representing the
        result of the create_input call
        """
        transform_id = self.get_transform_node_id()

        post_data = {
            'source': None,
            'target': transform_id,
            'name': name,
            'type': 'S3',
            'configuration': {
                'awsAccessKeyId': key,
                'awsBucketName': bucket,
                'awsSecretAccessKey': secret,
                'filePrefix': prefix,
                'loadFiles': load_files,
                'fileFormat': '{"type":"other"}',
            }
        }
        return self.create_input(input_post_data=post_data)

    def create_mixpanel_input(self, mixpanel_api_key, mixpanel_api_secret,
                              from_date, name, transform_id):
        post_data = {
            "source": None,
            "target": str(transform_id),
            "name": name,
            "type": "MIXPANEL",
            "configuration": {
                "mixpanelApiKey": mixpanel_api_key,
                "mixpanelApiSecret": mixpanel_api_secret,
                "fromDate": from_date
            }
        }
        return self.create_input(input_post_data=post_data)

    def create_input(self, input_post_data):
        structure = self.get_structure()
        previous_nodes = [x for x in structure['nodes']
                          if x['name'] == input_post_data['name']]

        url = self.rest_url + 'plumbing/nodes'

        self.__send_request(requests.post, url, json=input_post_data)

        new_id = None
        retries_left = 10
        while retries_left > 0:
            retries_left -= 1
            structure = self.get_structure()
            input_type_nodes = [x for x in structure['nodes'] if x['name'] ==
                                input_post_data["name"]]
            if len(input_type_nodes) == len(previous_nodes) + 1:
                old_ids = set([x['id'] for x in previous_nodes])
                current_ids = set([x['id'] for x in input_type_nodes])
                try:
                    new_id = current_ids.difference(old_ids).pop()
                except KeyError:
                    pass

                return new_id
            time.sleep(1)

        raise FailedToCreateInputException(
            'Failed to create {type} input'.format(
                type=input_post_data["type"]))

    def get_transform_node_id(self):
        transform_node = self._get_node_by('type', 'TRANSFORMER')
        if transform_node:
            return transform_node['id']

        raise Exception('Could not locate transform id for %s' %
                        self.hostname)

    def remove_input(self, input_id):
        url = "{rest_url}plumbing/nodes/remove/{input_id}".format(
            rest_url=self.rest_url, input_id=input_id)
        self.__send_request(requests.post, url)

    def set_transform_to_default(self):
        """
        Sets the Code Engine Python code to the default, which makes
        no changes in any event
        """
        transform = DEFAULT_TRANSFORM_CODE
        self.set_transform(transform=transform)

    def set_mapping(self, mapping, event_type):
        event_type = urllib.parse.quote(event_type, safe='')
        url = self.rest_url + 'event-types/{event_type}/mapping'.format(
            event_type=event_type)
        res = self.__send_request(requests.post, url, json=mapping)
        return res

    def discard_event_type(self, event_type):
        event_type_json = {
            "name": event_type,
            "mapping": {
                "isDiscarded": True,
                "tableName": ""
            },
            "fields": [], "mappingMode": "STRICT"
        }
        self.set_mapping(event_type_json, event_type)

    def discard_field(self, mapping, field_path):
        """
        :param mapping: this is the mapping json
        :param field_path:  this would use us to find the keys

        for example:
                        1.  mapping == {"a":1, b:{c:3}}
                        2.  the "c" field_path == a.b.c
        :return: new mapping JSON that the last argument would be discarded
        for example:
                        1.  mapping == {"a":1, b:{c:3}}
                        2.  field_path == "a.b.c"
                        3.  then the mapping would be as the old but the "c"
                            field that would be discarded
        """

        field = self.find_field_name(mapping, field_path)
        if field:
            field["mapping"]["isDiscarded"] = True
            field["mapping"]["columnName"] = ""
            field["mapping"]["columnType"] = None

    def unmap_field(self, mapping, field_path):
        """
        :param mapping: this is the mapping json
        :param field_path:  this would use us to find the keys

        for example:
                        1.  mapping == {"a":1, b:{c:3}}
                        2.  the "c" field_path == a.b.c
        :return: new mapping JSON that the last argument would be removed
        for example:
                        1.  mapping == {"a":1, b:{c:3}}
                        2.  field_path == "a.b.c"
                        3.  then the mapping would be as the old but the "c"
                            field that would be removed -> {"a":1, b:{}}
        """
        field = self.find_field_name(mapping, field_path)
        if field:
            mapping["fields"].remove(field)

    @staticmethod
    def map_field(schema, field_path, column_name, field_type, non_null,
                  **type_attributes):
        """
        :param  schema: this is the mapping json
        :param  field_path: this would use us to find the keys
        :param  field_type: the field type (VARCHAR, INT, FLOAT...)
        :param  type_attributes:    some field type need different attributes,
                                    for example:
                                        1. INT doesn't need any attributes.
                                        2. VARCHAR need the max column length
        :param column_name: self descriptive
        :param non_null: self descriptive
        :return: new mapping dict with new argument
        """

        field = Alooma.find_field_name(schema, field_path, True)
        Alooma.set_mapping_for_field(field, column_name, field_type,
                                     non_null, **type_attributes)

    @staticmethod
    def set_mapping_for_field(field, column_name,
                              field_type, non_null, **type_attributes):
        column_type = {"type": field_type, "nonNull": non_null}
        column_type.update(type_attributes)
        field["mapping"] = {
            "columnName": column_name,
            "columnType": column_type,
            "isDiscarded": False
        }

    @staticmethod
    def add_field(parent_field, field_name):
        field = {
            "fieldName": field_name,
            "fields": [],
            "mapping": None
        }
        parent_field["fields"].append(field)
        return field

    @staticmethod
    def find_field_name(schema, field_path, add_if_missing=False):
        """
        :param schema:  this is the dict that this method run over ot
                        recursively
        :param field_path: this would use us to find the keys
        :param add_if_missing: add the field if missing
        :return:    the field that we wanna find and to do on it some changes.
                    if the field is not found then raise exception
        """

        fields_list = field_path.split('.', 1)
        if not fields_list:
            return None

        current_field = fields_list[0]
        remaining_path = fields_list[1:]

        field = next((field for field in schema["fields"]
                      if field['fieldName'] == current_field), None)
        if field:
            if not remaining_path:
                return field
            return Alooma.find_field_name(field, remaining_path[0])
        elif add_if_missing:
            parent_field = schema
            for field in fields_list:
                parent_field = Alooma.add_field(parent_field, field)
            return parent_field
        else:
            # raise this if the field is not found,
            # not standing with the case ->
            # field["fieldName"] == field_to_find
            raise Exception("Could not find field path")

    def get_input_sleep_time(self, input_id):
        """
        :param input_id:    ID of the input whose sleep time to return
        :return:            sleep time of the input with ID input_id
        """
        url = self.rest_url + 'inputSleepTime/%s' % input_id
        res = requests.get(url, **self.requests_params)
        return float(json.loads(res.content).get('inputSleepTime'))

    def set_input_sleep_time(self, input_id, sleep_time):
        """
        :param input_id:    ID of the input whose sleep time to change
        :param sleep_time:  new sleep time to set for input with ID input_id
        :return:            result of the REST request
        """
        url = self.rest_url + 'inputSleepTime/%s' % input_id
        res = requests.put(url, str(sleep_time), **self.requests_params)
        return res

    def get_samples_status_codes(self):
        """
        :return:    a list of status codes each event in Alooma may be tagged
                    with. As Alooma supports more processing capabilities,
                    status codes may be added. These status codes are used for
                    sampling events according to the events' type & status.
        """
        url = self.rest_url + 'status-types'
        res = requests.get(url, **self.requests_params)
        return json.loads(res.content)

    def get_samples_stats(self):
        """
        :return:    a dictionary where the keys are names of event types,
                    and each value is another dictionary which maps from status
                    code to the amount of samples for that event type & status
        """
        url = self.rest_url + 'samples/stats'
        res = requests.get(url, **self.requests_params)
        return json.loads(res.content.decode())

    def get_samples(self, event_type=None, error_codes=None):
        """
        :param event_type:  optional string containing an event type name
        :param error_codes: optional list of strings containing event status
                            codes. status codes may be any string returned by
                            `get_sample_status_codes()`
        :return:    a list of 10 samples. if event_type is passed, only samples
                    of that event type will be returned. if error_codes is given
                    only samples of those status codes are returned.
        """
        url = self.rest_url + 'samples'
        if event_type:
            url += '?eventType=%s' % event_type
        if error_codes and isinstance(error_codes, list):
            url += ''.join(['&status=%s' % ec for ec in error_codes])
        res = requests.get(url, **self.requests_params)
        return json.loads(res.content)

    def get_transform(self):
        url = self.rest_url + 'transform/functions/main'
        try:
            res = self.__send_request(requests.get, url)
            return parse_response_to_json(res)["code"]
        except:
            defaults_url = self.rest_url + 'transform/defaults'
            res = self.__send_request(requests.get, defaults_url)
            return parse_response_to_json(res)["PYTHON"]

    def set_transform(self, transform):
        data = {'language': 'PYTHON', 'code': transform,
                'functionName': 'main'}
        url = self.rest_url + 'transform/functions/main'
        res = self.__send_request(requests.post, url, json=data)
        return res

    def test_transform(self, sample, temp_transform=None):
        """
        :param sample:  a json string or a dict, representing a sample event
        :param temp_transform: optional string containing transform code. if
                        not provided, the currently deployed transform will be
                        used.
        :return:        the results of a test run of the temp_transform on the
                        given sample. This returns a dictionary with the
                        following keys:
                            'output' - strings printed by the transform function
                            'result' - the resulting event
                            'runtime' - millis it took the function to run
        """
        url = self.rest_url + 'transform/functions/run'
        if temp_transform is None:
            temp_transform = self.get_transform()
        if not isinstance(sample, dict):
            sample = json.loads(sample)
        data = {
            'language': 'PYTHON',
            'functionName': 'test',
            'code': temp_transform,
            'sample': sample
        }
        res = requests.post(url, json=data, **self.requests_params)
        return json.loads(res.content)

    def test_transform_all_samples(self, event_type=None, status_code=None):
        """
        test many samples on the current transform at once
        :param event_type:  optional string containing event type name
        :param status_code: optional status code string
        :return:    a list of samples (filtered by the event type & status code
                    if provided), for each sample, a 'result' key is added which
                    includes the result of the current transform function after
                    it was run with the sample.
        """
        curr_transform = self.get_transform()
        samples_stats = self.get_samples_stats()
        results = []
        event_types = [event_type] if event_type else samples_stats.keys()
        for event_type in event_types:
            status_codes = [status_code] if status_code \
                else samples_stats[event_type].keys()
            for sc in status_codes:
                if samples_stats[event_type][sc] > 0:
                    samples = self.get_samples(event_type, sc)
                    for s in samples:
                        s['result'] = self.test_transform(s['sample'],
                                                          curr_transform)
                        results.append(s)
        return results

    def get_metrics_by_names(self, metric_names, minutes):
        if type(metric_names) != list and type(metric_names) == str:
            metric_names = [metric_names]
        elif type(metric_names) != str and type(metric_names) != list:
            raise Exception("metric_names can be only from type `str` or "
                            "`list`")
        for metric_name in metric_names:
            if metric_name not in METRICS_LIST:
                raise Exception("Metrics '{name}' not exists, please use one or"
                                " more of those: {metrics}".format(
                                 name=metric_names, metrics=METRICS_LIST))

        metrics_string = ",".join(metric_names)
        url = self.rest_url + 'metrics?metrics=%s&from=-%dmin&resolution=%dmin'\
                              '' % (metrics_string, minutes, minutes)
        res = self.__send_request(requests.get, url)

        response = parse_response_to_json(res)
        return response

    def get_incoming_queue_metric(self, minutes):
        response = self.get_metrics_by_names("EVENTS_IN_PIPELINE", minutes)
        incoming = non_empty_datapoint_values(response)
        if incoming:
            return max(incoming)
        else:
            return 0

    def get_outputs_metrics(self, minutes):
        """
        Returns the number of events erred / unmapped / discarded / loaded in
        the last X minutes
        :param minutes - number of minutes to check
        """
        response = self.get_metrics_by_names(['UNMAPPED_EVENTS',
                                              'IGNORED_EVENTS',
                                              'ERROR_EVENTS',
                                              'LOADED_EVENTS_RATE'],
                                             minutes)
        return tuple([sum(non_empty_datapoint_values([r])) for r in response])

    def get_restream_queue_metrics(self, minutes):
        response = self.get_metrics_by_names("EVENTS_IN_TRANSIT", minutes)
        return non_empty_datapoint_values(response)[0]

    def get_throughput_by_name(self, name):
        structure = self.get_structure()
        return [x['stats']['throughput'] for x in structure['nodes']
                if x['name'] == name and not x['deleted']]

    def get_incoming_events_count(self, minutes):
        response = self.get_metrics_by_names("INCOMING_EVENTS", minutes)
        return sum(non_empty_datapoint_values(response))

    def get_average_event_size(self, minutes):
        response = self.get_metrics_by_names("EVENT_SIZE_AVG", minutes)
        values = non_empty_datapoint_values(response)
        if not values:
            return 0

        return sum(values)/len(values)

    def get_max_latency(self, minutes):
        try:
            response = self.get_metrics_by_names("LATENCY_MAX", minutes)
            latencies = non_empty_datapoint_values(response)
            if latencies:
                return max(latencies) / 1000
            else:
                return 0
        except Exception as e:
            raise Exception("Failed to get max latency, returning 0. "
                            "Reason: %s", e)

    def create_table(self, table_name, columns):
        """
        :param table_name: self descriptive
        :param columns: self descriptive
        columns example:
        columns = [
        {
            'columnName': 'price', 'distKey': False, 'primaryKey': False,
            'sortKeyIndex': -1,
            'columnType': {'type': 'FLOAT', 'nonNull': False}
        }, {
            'columnName': 'event', 'distKey': True, 'primaryKey': False,
            'sortKeyIndex': 0,
            'columnType': {
                'type': 'VARCHAR', 'length': 256, 'nonNull': False
            }
        }
        ]
        """
        url = self.rest_url + 'tables/' + table_name

        res = self.__send_request(requests.post, url, json=columns)

        return parse_response_to_json(res)

    def alter_table(self, table_name, columns):
        """
        :param table_name: self descriptive
        :param columns: self descriptive
        columns example:
        columns = [
        {
            'columnName': 'price', 'distKey': False, 'primaryKey': False,
            'sortKeyIndex': -1,
            'columnType': {'type': 'FLOAT', 'nonNull': False}
        }, {
            'columnName': 'event', 'distKey': True, 'primaryKey': False,
            'sortKeyIndex': 0,
            'columnType': {
                'type': 'VARCHAR', 'length': 256, 'nonNull': False
            }
        }
        ]
        """
        url = self.rest_url + 'tables/' + table_name

        res = self.__send_request(requests.put, url, json=columns)

        return res


# TODO standardize the responses (handling of error code etc)
    def get_tables(self):
        url = self.rest_url + 'tables'
        res = self.__send_request(requests.get, url)
        return parse_response_to_json(res)

    def get_notifications(self, epoch_time):
        url = self.rest_url + "notifications?from={epoch_time}". \
            format(epoch_time=epoch_time)
        res = self.__send_request(requests.get, url)
        return parse_response_to_json(res)

<<<<<<< HEAD
=======
    def get_plumbing(self):
        url = self.rest_url + "plumbing?resolution=30sec"
        res = self.__send_request(requests.get, url)
        return parse_response_to_json(res)

    def get_inputs(self, name=None, input_type=None, input_id=None):
        """
        Get a list of all the input nodes in the system
        :param name: Filter by name (accepts Regex)
        :param input_type: Filter by type (e.g. "mysql")
        :param input_id: Filter by node ID
        :return: A list of all the inputs in the system, along
        with metadata and configurations
        """
        nodes = [node for node in self.get_plumbing()['nodes']
                 if node['category'] == 'INPUT']
        if input_type:
            nodes = [node for node in nodes if node['type'] == input_type]
        if name:
            regex = re.compile(name)
            nodes = [node for node in nodes if regex.match(node['name'])]
        if input_id:
            nodes = [node for node in nodes if node['id'] == input_id]
        return nodes

>>>>>>> 4a1670fc
    def get_redshift_node(self):
        return self._get_node_by('name', 'Redshift')

    def set_redshift_config(self, hostname, port, schema_name, database_name,
                            username, password, skip_validation=False):
        redshift_node = self.get_redshift_node()
        payload = {
            'configuration': {
                'hostname': hostname,
                'port': port,
                'schemaName': schema_name,
                'databaseName': database_name,
                'username': username,
                'password': password,
                'skipValidation': skip_validation
                },
            'category': 'OUTPUT',
            'id': redshift_node['id'],
            'name': 'Redshift',
            'type': 'REDSHIFT',
            'deleted': False
        }
        url = self.rest_url + 'plumbing/nodes/'+redshift_node['id']

        res = self.__send_request(requests.put, url, json=payload)
        return parse_response_to_json(res)

    def get_redshift_config(self):
        redshift_node = self.get_redshift_node()
        if redshift_node:
            return redshift_node['configuration']
        return None

    @staticmethod
    def parse_notifications_errors(notifications):
        messages_to_str = "".join(
            [
                notification["typeDescription"] + "\n\t"
                for notification in notifications["messages"]
                if notification["severity"] == "error"
            ]
        )
        return messages_to_str

    def clean_system(self):
        self.set_transform_to_default()
        self.clean_restream_queue()
        self.remove_all_inputs()
        self.delete_all_event_types()
        self.set_settings_email_notifications(
            DEFAULT_SETTINGS_EMAIL_NOTIFICATIONS)
        self.delete_s3_retention()

    def remove_all_inputs(self):
        plumbing = self.get_plumbing()
        for node in plumbing["nodes"]:
            if node["category"] == "INPUT" \
                    and node["type"] not in ["RESTREAM", "AGENT"]:
                self.remove_input(node["id"])

    def delete_all_event_types(self):
        res = self.get_event_types()
        for event_type in res:
            self.delete_event_type(event_type["name"])

    def delete_event_type(self, event_type):
        event_type = urllib.parse.quote(event_type, safe='')
        url = self.rest_url + 'event-types/{event_type}'\
            .format(event_type=event_type)

        self.__send_request(requests.delete, url)

    def get_users(self):
        url = self.rest_url + 'users/'

        res = self.__send_request(requests.get, url)
        return parse_response_to_json(res)

    def get_settings(self):
        url = self.rest_url + 'settings/'

        res = self.__send_request(requests.get, url)
        return parse_response_to_json(res)

    def set_settings_email_notifications(self, email_settings_json):
        url = self.rest_url + "settings/email-notifications"
        self.__send_request(requests.post, url, json=email_settings_json)

    def delete_s3_retention(self):
        url = self.rest_url + "settings/s3-retention"
        self.__send_request(requests.delete, url)

    def clean_restream_queue(self):
        event_types = self.get_event_types()
        for event_type in event_types:
            self.discard_event_type(event_type["name"])

        self.start_restream()
        queue_depth = self.get_restream_queue_size()
        while queue_depth != 0:
            queue_depth = self.get_restream_queue_size()
            time.sleep(1)

    def start_restream(self):
        """
        Starts a Restream, streaming data from the Restream Queue
        to the pipeline for processing
        """
        restream_node = self._get_node_by('type', RESTREAM_QUEUE_TYPE_NAME)

        if restream_node:
            restream_id = restream_node["id"]
            url = self.rest_url + "plumbing/nodes/{restream_id}".format(
                restream_id=restream_id)
            restream_click_button_json = {
                "id": restream_id,
                "name": "Restream",
                "type": RESTREAM_QUEUE_TYPE_NAME,
                "configuration": {
                    "streaming": "true"
                },
                "category": "INPUT",
                "deleted": False,
                "state": None
            }
            self.__send_request(requests.put, url,
                                json=restream_click_button_json)
        else:
            raise Exception("Could not find '{restream_type}' type".format(
                    restream_type=RESTREAM_QUEUE_TYPE_NAME))

    def get_restream_queue_size(self):
        """
        Returns the number of events currently held in the Restream Queue
        :return: an int representing the number of events in the queue
        """
        restream_node = self._get_node_by("type", RESTREAM_QUEUE_TYPE_NAME)
        return restream_node["stats"]["availbleForRestream"]

    def _get_node_by(self, field, value):
        """
        Get the node by (id, name, type, etc...)
        e.g. _get_node_by("type", "RESTREAM") ->
        :param field: the field to look the node by it
        :param value: tha value of the field
        :return: first node that found, if no node found for this case return
        None
        """
        plumbing = self.get_plumbing()
        for node in plumbing["nodes"]:
            if node[field] == value:
                return node
        return None


def response_is_ok(response):
    return 200 <= response.status_code < 300


def parse_response_to_json(response):
    return json.loads(response.content.decode(DEFAULT_ENCODING))


def non_empty_datapoint_values(data):
    """
    From a graphite like response, return the values of the non-empty datapoints
    """
    if data:
        return [t[0] for t in data[0]['datapoints'] if t[0]]
    return []


def remove_stats(mapping):
    if 'stats' in mapping:
        del mapping['stats']

    if mapping['fields']:
        for index, field in enumerate(mapping['fields']):
            mapping['fields'][index] = remove_stats(field)
    return mapping<|MERGE_RESOLUTION|>--- conflicted
+++ resolved
@@ -673,8 +673,6 @@
         res = self.__send_request(requests.get, url)
         return parse_response_to_json(res)
 
-<<<<<<< HEAD
-=======
     def get_plumbing(self):
         url = self.rest_url + "plumbing?resolution=30sec"
         res = self.__send_request(requests.get, url)
@@ -700,7 +698,6 @@
             nodes = [node for node in nodes if node['id'] == input_id]
         return nodes
 
->>>>>>> 4a1670fc
     def get_redshift_node(self):
         return self._get_node_by('name', 'Redshift')
 
