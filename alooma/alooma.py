--- conflicted
+++ resolved
@@ -5,7 +5,6 @@
 import requests
 import yaml
 
-<<<<<<< HEAD
 import alooma_exceptions
 import submodules
 
@@ -17,45 +16,6 @@
     logging.basicConfig(
             format='%(asctime)s [%(levelname)s] %(process)d %(name)s: '
                    '%(message)s')
-=======
-MAPPING_MODES = ['AUTO_MAP', 'STRICT', 'FLEXIBLE']
-EVENT_DROPPING_TRANSFORM_CODE = "def transform(event):\n\treturn None"
-DEFAULT_TRANSFORM_CODE = "def transform(event):\n\treturn event"
-
-DEFAULT_SETTINGS_EMAIL_NOTIFICATIONS = {
-    "digestInfo": True,
-    "digestWarning": True,
-    "digestError": True,
-    "digestFrequency": "DAILY",
-    "recipientsChanged": False,
-    "recipients": []
-}
-
-DEFAULT_ENCODING = 'utf-8'
-
-RESTREAM_QUEUE_TYPE_NAME = "RESTREAM"
-REDSHIFT_TYPE = "REDSHIFT"
-METRICS_LIST = [
-    'EVENT_SIZE_AVG',
-    'EVENT_SIZE_TOTAL',
-    'EVENT_PROCESSING_RATE',
-    'CPU_USAGE',
-    'MEMORY_CONSUMED',
-    'MEMORY_LEFT',
-    'INCOMING_EVENTS',
-    'RESTREAMED_EVENTS',
-    'UNMAPPED_EVENTS',
-    'IGNORED_EVENTS',
-    'ERROR_EVENTS',
-    'LOADED_EVENTS_RATE',
-    'LATENCY_AVG',
-    'LATENCY_PERCENTILE_50',
-    'LATENCY_PERCENTILE_95',
-    'LATENCY_MAX',
-    'EVENTS_IN_PIPELINE',
-    'EVENTS_IN_TRANSIT'
-]
->>>>>>> d5caa103
 
 EVENT_DROPPING_TRANSFORM_CODE = 'def transform(event):\n\treturn None'
 
@@ -144,7 +104,6 @@
 
         if response.status_code == 401 and not is_recheck:
             self.__login()
-<<<<<<< HEAD
             return self._send_request(func, url, True, **kwargs)
         raise Exception('The rest call to %s failed: %s' % (
             response.url, response.content + "\nReason: " + response.reason
@@ -157,536 +116,6 @@
 
         if resp.status_code == 200:
             self._logger.debug('Logged in to Alooma server: %s', self._hostname)
-=======
-
-            return self.__send_request(func, url, True, **kwargs)
-
-        raise Exception("The rest call to {url} failed\n"
-                        "failure reason: {failure_reason}"
-                        "{failure_content}"
-                        .format(url=response.url,
-                                failure_reason=response.reason,
-                                failure_content="\nfailure content: " +
-                                                response.content if
-                                                response.content else ""))
-
-    def __login(self):
-        url = self.rest_url + 'login'
-        login_data = {"email": self.username, "password": self.password}
-        response = requests.post(url, json=login_data)
-        if response.status_code == 200:
-            self.cookie = response.cookies
-            self.requests_params = {
-                    'timeout': 60,
-                    'cookies': self.cookie
-            }
-        else:
-            raise Exception('Failed to login to {} with username: '
-                            '{}'.format(self.hostname, self.username))
-
-    def get_config(self):
-        """
-        Exports the entire system configuration in dict format.
-        This is also used periodically by Alooma for backup purposes,
-        :return: a dict representation of the system configuration
-        """
-        url_get = self.rest_url + 'config/export'
-        response = self.__send_request(requests.get, url=url_get)
-        config_export = parse_response_to_json(response)
-        return config_export
-
-    def get_plumbing(self):
-        """
-        DEPRECATED - use get_structure() instead.
-        Returns a representation of all the inputs, outputs,
-        and on-stream processors currently configured in the system
-        :return: A dict representing the structure of the system
-        """
-        return self.get_structure()
-
-    def get_structure(self):
-        """
-        Returns a representation of all the inputs, outputs,
-        and on-stream processors currently configured in the system
-        :return: A dict representing the structure of the system
-        """
-        url_get = self.rest_url + 'plumbing/?resolution=1min'
-        response = self.__send_request(requests.get, url_get)
-        return parse_response_to_json(response)
-
-    def get_mapping_mode(self):
-        """
-        Returns the default mapping mode currently set in the system.
-        The mapping mode should be one of the values in
-        alooma.MAPPING_MODES
-        """
-        url = self.rest_url + 'mapping-mode'
-        res = self.__send_request(requests.get, url)
-        return res.content
-
-    def set_mapping_mode(self, mode):
-        """
-        Sets the default mapping mode in the system. The mapping
-        mode should be one of the values in alooma.MAPPING_MODES
-        """
-        url = self.rest_url + 'mapping-mode'
-        res = requests.post(url, json=mode, **self.requests_params)
-        return res
-
-    def get_event_types(self):
-        """
-        Returns a dict representation of all the event-types which
-        exist in the system
-        """
-        url = self.rest_url + 'event-types'
-        res = self.__send_request(requests.get, url)
-        return parse_response_to_json(res)
-
-    def get_event_type(self, event_type):
-        """
-        Returns a dict representation of the requested event-type's
-        mapping and metadata if it exists
-        :param event_type:  The name of the event type
-        :return: A dict representation of the event-type's data
-        """
-        event_type = urllib.parse.quote(event_type, safe='')
-        url = self.rest_url + 'event-types/' + event_type
-
-        res = self.__send_request(requests.get, url)
-        return parse_response_to_json(res)
-
-    def get_mapping(self, event_type):
-        """
-        Returns a dict representation of the mapping of the event
-        type requested, if it exists
-        :param event_type: The name of the event type
-        :return: A dict representation of the mapping
-        """
-        event_type = self.get_event_type(event_type)
-        mapping = remove_stats(event_type)
-        return mapping
-
-    def create_s3_input(self, name, key, secret, bucket, prefix='',
-                        load_files='all', file_format="json", delimiter=",",
-                        quote_char="", escape_char=""):
-        """
-        Creates an S3 input using the supplied configurations
-        :param name: The designated input name
-        :param key: a valid AWS access key
-        :param secret: a valid AWS secret key
-        :param bucket: The bucket where the data resides
-        :param prefix: An optional file path prefix. If supplied,
-        only files in paths matching the prefix will be retrieved
-        :param load_files: Can be either 'all' or 'new'. If 'new'
-        is selected, only files which are created/updated after the
-        input was created will be retrieved. Default is 'all'.
-        :param file_format: S3 file format. "json", "delimited", "other".
-        :param delimiter: When choosing file format delimited.
-        Delimiter character (\t for tab)
-        :param quote_char: When choosing file format delimited.
-        File quote character (optional)
-        :param escape_char: When choosing file format delimited.
-        Escape character (optional)
-        :return: a requests.model.Response object representing the
-        result of the create_input call
-        """
-        formats = ["json", "delimited", "other"]
-        if file_format not in formats:
-            raise ValueError("File format cannot be '{file_format}', it has to "
-                             "be one of those: {formats}"
-                             .format(file_format=file_format,
-                                     formats=", ".join(formats)))
-
-        file_format_config = {"type": file_format}
-        if file_format == "delimited":
-            for key, value in {"delimiter": delimiter,
-                               "quoteChar": quote_char,
-                               "escapeChar": escape_char}.items():
-                if value:
-                    file_format_config[key] = value
-
-        post_data = {
-            'name': name,
-            'type': 'S3',
-            'configuration': {
-                'awsAccessKeyId': key,
-                'awsBucketName': bucket,
-                'awsSecretAccessKey': secret,
-                'filePrefix': prefix,
-                'loadFiles': load_files,
-                'fileFormat': json.dumps(file_format_config)
-            }
-        }
-        return self.create_input(input_post_data=post_data)
-
-    def create_mixpanel_input(self, mixpanel_api_key, mixpanel_api_secret,
-                              from_date, name, transform_id=None):
-        post_data = {
-            "name": name,
-            "type": "MIXPANEL",
-            "configuration": {
-                "mixpanelApiKey": mixpanel_api_key,
-                "mixpanelApiSecret": mixpanel_api_secret,
-                "fromDate": from_date
-            }
-        }
-        return self.create_input(input_post_data=post_data)
-
-    def create_input(self, input_post_data):
-        structure = self.get_structure()
-        previous_nodes = [x for x in structure['nodes']
-                          if x['name'] == input_post_data['name']]
-
-        url = self.rest_url + 'plumbing/inputs'
-
-        self.__send_request(requests.post, url, json=input_post_data)
-
-        new_id = None
-        retries_left = 10
-        while retries_left > 0:
-            retries_left -= 1
-            structure = self.get_structure()
-            input_type_nodes = [x for x in structure['nodes'] if x['name'] ==
-                                input_post_data["name"]]
-            if len(input_type_nodes) == len(previous_nodes) + 1:
-                old_ids = set([x['id'] for x in previous_nodes])
-                current_ids = set([x['id'] for x in input_type_nodes])
-                try:
-                    new_id = current_ids.difference(old_ids).pop()
-                except KeyError:
-                    pass
-
-                return new_id
-            time.sleep(1)
-
-        raise FailedToCreateInputException(
-            'Failed to create {type} input'.format(
-                type=input_post_data["type"]))
-
-    def get_transform_node_id(self):
-        transform_node = self._get_node_by('type', 'TRANSFORMER')
-        if transform_node:
-            return transform_node['id']
-
-        raise Exception('Could not locate transform id for %s' %
-                        self.hostname)
-
-    def remove_input(self, input_id):
-        url = "{rest_url}plumbing/nodes/remove/{input_id}".format(
-            rest_url=self.rest_url, input_id=input_id)
-        self.__send_request(requests.post, url)
-
-    def set_transform_to_default(self):
-        """
-        Sets the Code Engine Python code to the default, which makes
-        no changes in any event
-        """
-        transform = DEFAULT_TRANSFORM_CODE
-        self.set_transform(transform=transform)
-
-    def set_mapping(self, mapping, event_type):
-        event_type = urllib.parse.quote(event_type, safe='')
-        url = self.rest_url + 'event-types/{event_type}/mapping'.format(
-            event_type=event_type)
-        res = self.__send_request(requests.post, url, json=mapping)
-        return res
-
-    def discard_event_type(self, event_type):
-        event_type_json = {
-            "name": event_type,
-            "mapping": {
-                "isDiscarded": True,
-                "tableName": ""
-            },
-            "fields": [], "mappingMode": "STRICT"
-        }
-        self.set_mapping(event_type_json, event_type)
-
-    def discard_field(self, mapping, field_path):
-        """
-        :param mapping: this is the mapping json
-        :param field_path:  this would use us to find the keys
-
-        for example:
-                        1.  mapping == {"a":1, b:{c:3}}
-                        2.  the "c" field_path == a.b.c
-        :return: new mapping JSON that the last argument would be discarded
-        for example:
-                        1.  mapping == {"a":1, b:{c:3}}
-                        2.  field_path == "a.b.c"
-                        3.  then the mapping would be as the old but the "c"
-                            field that would be discarded
-        """
-
-        field = self.find_field_name(mapping, field_path)
-        if field:
-            field["mapping"]["isDiscarded"] = True
-            field["mapping"]["columnName"] = ""
-            field["mapping"]["columnType"] = None
-
-    def unmap_field(self, mapping, field_path):
-        """
-        :param mapping: this is the mapping json
-        :param field_path:  this would use us to find the keys
-
-        for example:
-                        1.  mapping == {"a":1, b:{c:3}}
-                        2.  the "c" field_path == a.b.c
-        :return: new mapping JSON that the last argument would be removed
-        for example:
-                        1.  mapping == {"a":1, b:{c:3}}
-                        2.  field_path == "a.b.c"
-                        3.  then the mapping would be as the old but the "c"
-                            field that would be removed -> {"a":1, b:{}}
-        """
-        field = self.find_field_name(mapping, field_path)
-        if field:
-            mapping["fields"].remove(field)
-
-    @staticmethod
-    def map_field(schema, field_path, column_name, field_type, non_null,
-                  **type_attributes):
-        """
-        :param  schema: this is the mapping json
-        :param  field_path: this would use us to find the keys
-        :param  field_type: the field type (VARCHAR, INT, FLOAT...)
-        :param  type_attributes:    some field type need different attributes,
-                                    for example:
-                                        1. INT doesn't need any attributes.
-                                        2. VARCHAR need the max column length
-        :param column_name: self descriptive
-        :param non_null: self descriptive
-        :return: new mapping dict with new argument
-        """
-
-        field = Alooma.find_field_name(schema, field_path, True)
-        Alooma.set_mapping_for_field(field, column_name, field_type,
-                                     non_null, **type_attributes)
-
-    @staticmethod
-    def set_mapping_for_field(field, column_name,
-                              field_type, non_null, **type_attributes):
-        column_type = {"type": field_type, "nonNull": non_null}
-        column_type.update(type_attributes)
-        field["mapping"] = {
-            "columnName": column_name,
-            "columnType": column_type,
-            "isDiscarded": False
-        }
-
-    @staticmethod
-    def add_field(parent_field, field_name):
-        field = {
-            "fieldName": field_name,
-            "fields": [],
-            "mapping": None
-        }
-        parent_field["fields"].append(field)
-        return field
-
-    @staticmethod
-    def find_field_name(schema, field_path, add_if_missing=False):
-        """
-        :param schema:  this is the dict that this method run over ot
-                        recursively
-        :param field_path: this would use us to find the keys
-        :param add_if_missing: add the field if missing
-        :return:    the field that we wanna find and to do on it some changes.
-                    if the field is not found then raise exception
-        """
-
-        fields_list = field_path.split('.', 1)
-        if not fields_list:
-            return None
-
-        current_field = fields_list[0]
-        remaining_path = fields_list[1:]
-
-        field = next((field for field in schema["fields"]
-                      if field['fieldName'] == current_field), None)
-        if field:
-            if not remaining_path:
-                return field
-            return Alooma.find_field_name(field, remaining_path[0])
-        elif add_if_missing:
-            parent_field = schema
-            for field in fields_list:
-                parent_field = Alooma.add_field(parent_field, field)
-            return parent_field
-        else:
-            # raise this if the field is not found,
-            # not standing with the case ->
-            # field["fieldName"] == field_to_find
-            raise Exception("Could not find field path")
-
-    def get_input_sleep_time(self, input_id):
-        """
-        :param input_id:    ID of the input whose sleep time to return
-        :return:            sleep time of the input with ID input_id
-        """
-        url = self.rest_url + 'inputSleepTime/%s' % input_id
-        res = requests.get(url, **self.requests_params)
-        return float(json.loads(res.content).get('inputSleepTime'))
-
-    def set_input_sleep_time(self, input_id, sleep_time):
-        """
-        :param input_id:    ID of the input whose sleep time to change
-        :param sleep_time:  new sleep time to set for input with ID input_id
-        :return:            result of the REST request
-        """
-        url = self.rest_url + 'inputSleepTime/%s' % input_id
-        res = requests.put(url, str(sleep_time), **self.requests_params)
-        return res
-
-    def get_samples_status_codes(self):
-        """
-        :return:    a list of status codes each event in Alooma may be tagged
-                    with. As Alooma supports more processing capabilities,
-                    status codes may be added. These status codes are used for
-                    sampling events according to the events' type & status.
-        """
-        url = self.rest_url + 'status-types'
-        res = requests.get(url, **self.requests_params)
-        return json.loads(res.content)
-
-    def get_samples_stats(self):
-        """
-        :return:    a dictionary where the keys are names of event types,
-                    and each value is another dictionary which maps from status
-                    code to the amount of samples for that event type & status
-        """
-        url = self.rest_url + 'samples/stats'
-        res = requests.get(url, **self.requests_params)
-        return json.loads(res.content.decode())
-
-    def get_samples(self, event_type=None, error_codes=None):
-        """
-        :param event_type:  optional string containing an event type name
-        :param error_codes: optional list of strings containing event status
-                            codes. status codes may be any string returned by
-                            `get_sample_status_codes()`
-        :return:    a list of 10 samples. if event_type is passed, only samples
-                    of that event type will be returned. if error_codes is given
-                    only samples of those status codes are returned.
-        """
-        url = self.rest_url + 'samples'
-        if event_type:
-            url += '?eventType=%s' % event_type
-        if error_codes and isinstance(error_codes, list):
-            url += ''.join(['&status=%s' % ec for ec in error_codes])
-        res = requests.get(url, **self.requests_params)
-        return json.loads(res.content)
-
-    def get_all_transforms(self):
-        """
-        Returns a map from module name to module code
-        """
-        url = self.rest_url + 'transform/functions'
-        res = self.__send_request(requests.get, url)
-        # from list of CodeSnippets to {moduleName: code} mapping
-        return {item['functionName']: item['code'] for item in res.json()}
-
-    def get_transform(self, module_name='main'):
-        url = self.rest_url + 'transform/functions/{}'.format(module_name)
-        try:
-            res = self.__send_request(requests.get, url)
-            return parse_response_to_json(res)["code"]
-        except:
-            if module_name == 'main':
-                defaults_url = self.rest_url + 'transform/defaults'
-                res = self.__send_request(requests.get, defaults_url)
-                return parse_response_to_json(res)["PYTHON"]
-            else:
-                #TODO: remove silent defaults?
-                # notify user of lack of code if not main
-                raise
-
-    def set_transform(self, transform, module_name='main'):
-        data = {'language': 'PYTHON', 'code': transform,
-                'functionName': module_name}
-        url = self.rest_url + 'transform/functions/{}'.format(module_name)
-        res = self.__send_request(requests.post, url, json=data)
-        return res
-
-    def test_transform(self, sample, temp_transform=None):
-        """
-        :param sample:  a json string or a dict, representing a sample event
-        :param temp_transform: optional string containing transform code. if
-                        not provided, the currently deployed transform will be
-                        used.
-        :return:        the results of a test run of the temp_transform on the
-                        given sample. This returns a dictionary with the
-                        following keys:
-                            'output' - strings printed by the transform function
-                            'result' - the resulting event
-                            'runtime' - millis it took the function to run
-        """
-        url = self.rest_url + 'transform/functions/run'
-        if temp_transform is None:
-            temp_transform = self.get_transform()
-        if not isinstance(sample, dict):
-            sample = json.loads(sample)
-        data = {
-            'language': 'PYTHON',
-            'functionName': 'test',
-            'code': temp_transform,
-            'sample': sample
-        }
-        res = requests.post(url, json=data, **self.requests_params)
-        return json.loads(res.content)
-
-    def test_transform_all_samples(self, event_type=None, status_code=None):
-        """
-        test many samples on the current transform at once
-        :param event_type:  optional string containing event type name
-        :param status_code: optional status code string
-        :return:    a list of samples (filtered by the event type & status code
-                    if provided), for each sample, a 'result' key is added which
-                    includes the result of the current transform function after
-                    it was run with the sample.
-        """
-        curr_transform = self.get_transform()
-        samples_stats = self.get_samples_stats()
-        results = []
-        event_types = [event_type] if event_type else samples_stats.keys()
-        for event_type in event_types:
-            status_codes = [status_code] if status_code \
-                else samples_stats[event_type].keys()
-            for sc in status_codes:
-                if samples_stats[event_type][sc] > 0:
-                    samples = self.get_samples(event_type, sc)
-                    for s in samples:
-                        s['result'] = self.test_transform(s['sample'],
-                                                          curr_transform)
-                        results.append(s)
-        return results
-
-    def get_metrics_by_names(self, metric_names, minutes):
-        if type(metric_names) != list and type(metric_names) == str:
-            metric_names = [metric_names]
-        elif type(metric_names) != str and type(metric_names) != list:
-            raise Exception("metric_names can be only from type `str` or "
-                            "`list`")
-        for metric_name in metric_names:
-            if metric_name not in METRICS_LIST:
-                raise Exception("Metrics '{name}' not exists, please use one or"
-                                " more of those: {metrics}".format(
-                                 name=metric_names, metrics=METRICS_LIST))
-
-        metrics_string = ",".join(metric_names)
-        url = self.rest_url + 'metrics?metrics=%s&from=-%dmin&resolution=%dmin'\
-                              '' % (metrics_string, minutes, minutes)
-        res = self.__send_request(requests.get, url)
-
-        response = parse_response_to_json(res)
-        return response
-
-    def get_incoming_queue_metric(self, minutes):
-        response = self.get_metrics_by_names("EVENTS_IN_PIPELINE", minutes)
-        incoming = non_empty_datapoint_values(response)
-        if incoming:
-            return max(incoming)
->>>>>>> d5caa103
         else:
             msg = 'Failed to login to %s with username "%s": %s'
             self._logger.error(msg, self._hostname, self._username, resp.content)
@@ -695,7 +124,6 @@
 
     def __get_session(self):
         """
-<<<<<<< HEAD
         Gets a previous sessions if specified, otherwise logs into the Alooma
         server associated with this API instance
         """
@@ -739,432 +167,4 @@
 
     @staticmethod
     def _parse_response_to_json(response):
-        return json.loads(response.content.decode(DEFAULT_ENCODING))
-=======
-        response = self.get_metrics_by_names(['UNMAPPED_EVENTS',
-                                              'IGNORED_EVENTS',
-                                              'ERROR_EVENTS',
-                                              'LOADED_EVENTS_RATE'],
-                                             minutes)
-        return tuple([sum(non_empty_datapoint_values([r])) for r in response])
-
-    def get_restream_queue_metrics(self, minutes):
-        response = self.get_metrics_by_names("EVENTS_IN_TRANSIT", minutes)
-        return non_empty_datapoint_values(response)[0]
-
-    def get_restream_stats(self):
-        """
-        Get restream stats;
-        - number of available events to restream
-        - Restream used size in bytes
-        - Max restream size in bytes
-        :return: :type dict with the following keys; number_of_events,
-                       size_used, max_size
-        """
-        restream_stats = next(node["stats"]
-                              for node in self.get_structure()["nodes"]
-                              if node["type"] == RESTREAM_QUEUE_TYPE_NAME)
-        return {
-            "number_of_events": restream_stats["availbleForRestream"],
-            "size_used": restream_stats["currentQueueSize"],
-            "max_size": restream_stats["maxQueueSize"]
-        }
-
-    def get_throughput_by_name(self, name):
-        structure = self.get_structure()
-        return [x['stats']['throughput'] for x in structure['nodes']
-                if x['name'] == name and not x['deleted']]
-
-    def get_incoming_events_count(self, minutes):
-        response = self.get_metrics_by_names("INCOMING_EVENTS", minutes)
-        return sum(non_empty_datapoint_values(response))
-
-    def get_average_event_size(self, minutes):
-        response = self.get_metrics_by_names("EVENT_SIZE_AVG", minutes)
-        values = non_empty_datapoint_values(response)
-        if not values:
-            return 0
-
-        return sum(values)/len(values)
-
-    def get_max_latency(self, minutes):
-        try:
-            response = self.get_metrics_by_names("LATENCY_MAX", minutes)
-            latencies = non_empty_datapoint_values(response)
-            if latencies:
-                return max(latencies) / 1000
-            else:
-                return 0
-        except Exception as e:
-            raise Exception("Failed to get max latency, returning 0. "
-                            "Reason: %s", e)
-
-    def create_table(self, table_name, columns):
-        """
-        :param table_name: self descriptive
-        :param columns: self descriptive
-        columns example:
-        columns = [
-        {
-            'columnName': 'price', 'distKey': False, 'primaryKey': False,
-            'sortKeyIndex': -1,
-            'columnType': {'type': 'FLOAT', 'nonNull': False}
-        }, {
-            'columnName': 'event', 'distKey': True, 'primaryKey': False,
-            'sortKeyIndex': 0,
-            'columnType': {
-                'type': 'VARCHAR', 'length': 256, 'nonNull': False
-            }
-        }
-        ]
-        """
-        url = self.rest_url + 'tables/' + table_name
-
-        res = self.__send_request(requests.post, url, json=columns)
-
-        return parse_response_to_json(res)
-
-    def alter_table(self, table_name, columns):
-        """
-        :param table_name: self descriptive
-        :param columns: self descriptive
-        columns example:
-        columns = [
-        {
-            'columnName': 'price', 'distKey': False, 'primaryKey': False,
-            'sortKeyIndex': -1,
-            'columnType': {'type': 'FLOAT', 'nonNull': False}
-        }, {
-            'columnName': 'event', 'distKey': True, 'primaryKey': False,
-            'sortKeyIndex': 0,
-            'columnType': {
-                'type': 'VARCHAR', 'length': 256, 'nonNull': False
-            }
-        }
-        ]
-        """
-        url = self.rest_url + 'tables/' + table_name
-
-        res = self.__send_request(requests.put, url, json=columns)
-
-        return res
-
-
-# TODO standardize the responses (handling of error code etc)
-    def get_tables(self):
-        url = self.rest_url + 'tables'
-        res = self.__send_request(requests.get, url)
-        return parse_response_to_json(res)
-
-    def get_notifications(self, epoch_time):
-        url = self.rest_url + "notifications?from={epoch_time}". \
-            format(epoch_time=epoch_time)
-        res = self.__send_request(requests.get, url)
-        return parse_response_to_json(res)
-
-    def get_inputs(self, name=None, input_type=None, input_id=None):
-        """
-        Get a list of all the input nodes in the system
-        :param name: Filter by name (accepts Regex)
-        :param input_type: Filter by type (e.g. "mysql")
-        :param input_id: Filter by node ID
-        :return: A list of all the inputs in the system, along
-        with metadata and configurations
-        """
-        nodes = [node for node in self.get_plumbing()['nodes']
-                 if node['category'] == 'INPUT']
-        if input_type:
-            nodes = [node for node in nodes if node['type'] == input_type]
-        if name:
-            regex = re.compile(name)
-            nodes = [node for node in nodes if regex.match(node['name'])]
-        if input_id:
-            nodes = [node for node in nodes if node['id'] == input_id]
-        return nodes
-
-    def set_output_config(self, hostname, port, schema_name, database_name,
-                          username, password, skip_validation=False,
-                          sink_type=None, output_name=None, ssh_server=None,
-                          ssh_port=None, ssh_username=None, ssh_password=None):
-        """
-        Set Output configuration
-        :param hostname: Output hostname
-        :param port: Output port
-        :param schema_name: Output schema
-        :param database_name: Output database name
-        :param username: Output username
-        :param password: Output password
-        :param skip_validation: :type bool: True for skip Output configuration
-                                            validation, False for validate
-                                            Output configurations
-        :param sink_type: Output type. Currently support REDSHIFT, MEMSQL
-        :param output_name: Output name that would displayed in the UI
-        :param ssh_server: (Optional) The IP or DNS of your SSH server as seen
-                           from the public internet
-        :param ssh_port: (Optional) The SSH port of the SSH server as seen from
-                         the public internet (default port is 22)
-        :param ssh_username: (Optional) The user name on the SSH server for the
-                             SSH connection (the standard is alooma)
-        :param ssh_password: (Optional) The password that matches the user name
-                             on the SSH server
-        :return: :type dict. Response's content
-        """
-        output_node = self._get_node_by('category', 'OUTPUT')
-        name = output_name if output_name is not None else sink_type.title()
-
-        payload = {
-            'configuration': {
-                'hostname': hostname,
-                'port': port,
-                'schemaName': schema_name,
-                'databaseName': database_name,
-                'username': username,
-                'password': password,
-                'skipValidation': skip_validation,
-                'sinkType': sink_type.upper()
-            },
-            'category': 'OUTPUT',
-            'id': output_node['id'],
-            'name': name,
-            'type': sink_type.upper(),
-            'deleted': False
-        }
-        ssh_config = self.__get_ssh_config(ssh_server=ssh_server,
-                                           ssh_port=ssh_port,
-                                           ssh_username=ssh_username,
-                                           ssh_password=ssh_password)
-        if ssh_config:
-            payload['configuration']['ssh'] = json.dumps(ssh_config) \
-                if isinstance(ssh_config, dict) else ssh_config
-        url = self.rest_url + 'plumbing/nodes/' + output_node['id']
-
-        res = self.__send_request(requests.put, url, json=payload)
-        return parse_response_to_json(res)
-
-    def get_redshift_node(self):
-        return self._get_node_by('type', REDSHIFT_TYPE)
-
-    def set_redshift_config(self, hostname, port, schema_name, database_name,
-                            username, password, skip_validation=False,
-                            ssh_server=None, ssh_port=None, ssh_username=None,
-                            ssh_password=None):
-        """
-        Set Redshift configuration
-        :param hostname: Redshift hostname
-        :param port: Redshift port
-        :param schema_name: Redshift schema
-        :param database_name: Redshift database name
-        :param username: Redshift username
-        :param password: Redshift password
-        :param skip_validation: :type bool: True for skip Redshift configuration
-                                            validation, False for validate
-                                            Redshift configurations
-        :param ssh_server: (Optional) The IP or DNS of your SSH server as seen
-                           from the public internet
-        :param ssh_port: (Optional) The SSH port of the SSH server as seen from
-                         the public internet (default port is 22)
-        :param ssh_username: (Optional) The user name on the SSH server for the
-                             SSH connection (the standard is alooma)
-        :param ssh_password: (Optional) The password that matches the user name
-                             on the SSH server
-        :return: :type dict. Response's content
-        """
-        return self.set_output_config(hostname=hostname, port=port,
-                                      schema_name=schema_name,
-                                      database_name=database_name,
-                                      username=username, password=password,
-                                      skip_validation=skip_validation,
-                                      sink_type=REDSHIFT_TYPE,
-                                      ssh_server=ssh_server,
-                                      ssh_port=ssh_port,
-                                      ssh_username=ssh_username,
-                                      ssh_password=ssh_password)
-
-    def get_redshift_config(self):
-        redshift_node = self.get_redshift_node()
-        if redshift_node:
-            return redshift_node['configuration']
-        return None
-
-    @staticmethod
-    def parse_notifications_errors(notifications):
-        messages_to_str = "".join(
-            [
-                notification["typeDescription"] + "\n\t"
-                for notification in notifications["messages"]
-                if notification["severity"] == "error"
-            ]
-        )
-        return messages_to_str
-
-    def clean_system(self):
-        self.set_transform_to_default()
-        self.clean_restream_queue()
-        self.remove_all_inputs()
-        self.delete_all_event_types()
-        self.set_settings_email_notifications(
-            DEFAULT_SETTINGS_EMAIL_NOTIFICATIONS)
-        self.delete_s3_retention()
-
-    def remove_all_inputs(self):
-        plumbing = self.get_plumbing()
-        for node in plumbing["nodes"]:
-            if node["category"] == "INPUT" \
-                    and node["type"] not in ["RESTREAM", "AGENT"]:
-                self.remove_input(node["id"])
-
-    def delete_all_event_types(self):
-        res = self.get_event_types()
-        for event_type in res:
-            self.delete_event_type(event_type["name"])
-
-    def delete_event_type(self, event_type):
-        event_type = urllib.parse.quote(event_type, safe='')
-        url = self.rest_url + 'event-types/{event_type}'\
-            .format(event_type=event_type)
-
-        self.__send_request(requests.delete, url)
-
-    def get_users(self):
-        url = self.rest_url + 'users/'
-
-        res = self.__send_request(requests.get, url)
-        return parse_response_to_json(res)
-
-    def get_settings(self):
-        url = self.rest_url + 'settings/'
-
-        res = self.__send_request(requests.get, url)
-        return parse_response_to_json(res)
-
-    def set_settings_email_notifications(self, email_settings_json):
-        url = self.rest_url + "settings/email-notifications"
-        self.__send_request(requests.post, url, json=email_settings_json)
-
-    def delete_s3_retention(self):
-        url = self.rest_url + "settings/s3-retention"
-        self.__send_request(requests.delete, url)
-
-    def clean_restream_queue(self):
-        event_types = self.get_event_types()
-        for event_type in event_types:
-            self.discard_event_type(event_type["name"])
-
-        self.start_restream()
-        queue_depth = self.get_restream_queue_size()
-        while queue_depth != 0:
-            queue_depth = self.get_restream_queue_size()
-            time.sleep(1)
-
-    def start_restream(self):
-        """
-        Starts a Restream, streaming data from the Restream Queue
-        to the pipeline for processing
-        """
-        restream_node = self._get_node_by('type', RESTREAM_QUEUE_TYPE_NAME)
-
-        if restream_node:
-            restream_id = restream_node["id"]
-            url = self.rest_url + "plumbing/nodes/{restream_id}".format(
-                restream_id=restream_id)
-            restream_click_button_json = {
-                "id": restream_id,
-                "name": "Restream",
-                "type": RESTREAM_QUEUE_TYPE_NAME,
-                "configuration": {
-                    "streaming": "true"
-                },
-                "category": "INPUT",
-                "deleted": False,
-                "state": None
-            }
-            self.__send_request(requests.put, url,
-                                json=restream_click_button_json)
-        else:
-            raise Exception("Could not find '{restream_type}' type".format(
-                    restream_type=RESTREAM_QUEUE_TYPE_NAME))
-
-    def get_restream_queue_size(self):
-        """
-        Returns the number of events currently held in the Restream Queue
-        :return: an int representing the number of events in the queue
-        """
-        restream_node = self._get_node_by("type", RESTREAM_QUEUE_TYPE_NAME)
-        return restream_node["stats"]["availbleForRestream"]
-
-    def _get_node_by(self, field, value):
-        """
-        Get the node by (id, name, type, etc...)
-        e.g. _get_node_by("type", "RESTREAM") ->
-        :param field: the field to look the node by it
-        :param value: tha value of the field
-        :return: first node that found, if no node found for this case return
-        None
-        """
-        plumbing = self.get_plumbing()
-        for node in plumbing["nodes"]:
-            if node[field] == value:
-                return node
-        return None
-
-    @staticmethod
-    def __get_ssh_config(ssh_server, ssh_port,
-                         ssh_username, ssh_password=None):
-        """
-        Get SSH configuration dictionary, for more information:
-        https://www.alooma.com/docs/integration/mysql-replication#/#connect-via-ssh
-        :param ssh_server: IP or hostname of the destination SSH host
-        :param ssh_port: Port of the destination SSH host
-        :param ssh_username: Username of the destination SSH host, if not
-                         provided we use alooma
-        :param ssh_password: Password of the destination SSH host, if not
-                             provided we use alooma public key
-        :return: :type dict: SSH configuration dictionary
-        """
-        ssh_config = {}
-        if ssh_server and ssh_port and ssh_username:
-            ssh_config['server'] = ssh_server
-            ssh_config['port'] = ssh_port
-            ssh_config['username'] = ssh_username
-            if ssh_password:
-                ssh_config['password'] = ssh_password
-
-        return ssh_config
-
-    @staticmethod
-    def get_public_ssh_key():
-        return "ssh-rsa AAAAB3NzaC1yc2EAAAADAQABAAABAQC+t5OKwGcUGYRdDAC8ovblV" \
-               "/10AoBfuI/nmkxgRx0J+M3tIdTdxW0Layqb6Xtz8PMsxy1uhM+Rw6cXhU/FQW" \
-               "bOr7MB5hJUqXY5OI4NVtI+cc2diCyYUjgCIb7dBSKoyZecJqp3bQuekuZT/Ow" \
-               "Z40vLc42g6cUV01b5loV9pU9DvRl6zZXHyrE7fssJ90q2lhvuBjltU7g543bU" \
-               "klkYtzwqzYpcynNyrCBSWd85aa/3cVPdiugk7hV4nuUk3mVEX/l4GDIsTkLIR" \
-               "zHUHDwt5aWGzhpwdle9D/fxshCbp5nkcg1arSdTveyM/PdJJEHh65986tgprb" \
-               "I0Lz+geqYmASgF deploy@alooma.io"
-
-
-def response_is_ok(response):
-    return 200 <= response.status_code < 300
-
-
-def parse_response_to_json(response):
-    return json.loads(response.content.decode(DEFAULT_ENCODING))
-
-
-def non_empty_datapoint_values(data):
-    """
-    From a graphite like response, return the values of the non-empty datapoints
-    """
-    if data:
-        return [t[0] for t in data[0]['datapoints'] if t[0]]
-    return []
-
-
-def remove_stats(mapping):
-    if 'stats' in mapping:
-        del mapping['stats']
-
-    if mapping['fields']:
-        for index, field in enumerate(mapping['fields']):
-            mapping['fields'][index] = remove_stats(field)
-    return mapping
->>>>>>> d5caa103
+        return json.loads(response.content.decode(DEFAULT_ENCODING))