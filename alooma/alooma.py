--- conflicted
+++ resolved
@@ -669,11 +669,7 @@
             self.delete_event_type(event_type["name"])
 
     def delete_event_type(self, event_type):
-<<<<<<< HEAD
         event_type = urllib.parse.quote(event_type, safe='')
-=======
-        event_type = urllib.parse.quote(event_type, safe="")
->>>>>>> 1dbf629f
         url = self.rest_url + 'event-types/{event_type}'\
             .format(event_type=event_type)
 
