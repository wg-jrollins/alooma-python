--- conflicted
+++ resolved
@@ -39,12 +39,7 @@
                                 'verify': False}
 
     def __login(self, username, password):
-<<<<<<< HEAD
         print("Attempting to login and obtain a session cookie from %s..." % format(self.hostname))
-=======
-        print("Attempting to login and obtain a session cookie from {}..."
-              " ".format(self.hostname))
->>>>>>> 27bd9b97
         url = self.rest_url + 'login'
         login_data = {"email": username, "password": password}
         response = requests.post(url, json=login_data)
